/*
 * Licensed to the Apache Software Foundation (ASF) under one or more
 * contributor license agreements.  See the NOTICE file distributed with
 * this work for additional information regarding copyright ownership.
 * The ASF licenses this file to You under the Apache License, Version 2.0
 * (the "License"); you may not use this file except in compliance with
 * the License.  You may obtain a copy of the License at
 *
 *    http://www.apache.org/licenses/LICENSE-2.0
 *
 * Unless required by applicable law or agreed to in writing, software
 * distributed under the License is distributed on an "AS IS" BASIS,
 * WITHOUT WARRANTIES OR CONDITIONS OF ANY KIND, either express or implied.
 * See the License for the specific language governing permissions and
 * limitations under the License.
 */

import sbt._
import sbt.Classpaths.publishTask
import Keys._
import sbtassembly.Plugin._
import AssemblyKeys._
// For Sonatype publishing
//import com.jsuereth.pgp.sbtplugin.PgpKeys._

object SparkBuild extends Build {
  // Hadoop version to build against. For example, "1.0.4" for Apache releases, or
  // "2.0.0-mr1-cdh4.2.0" for Cloudera Hadoop. Note that these variables can be set
  // through the environment variables SPARK_HADOOP_VERSION and SPARK_YARN.
  val DEFAULT_HADOOP_VERSION = "1.0.4"
  val DEFAULT_YARN = false

  // HBase version; set as appropriate.
  val HBASE_VERSION = "0.94.6"

  // Target JVM version
  val SCALAC_JVM_VERSION = "jvm-1.5"
  val JAVAC_JVM_VERSION = "1.5"

  lazy val root = Project("root", file("."), settings = rootSettings) aggregate(allProjects: _*)

  lazy val core = Project("core", file("core"), settings = coreSettings)

  lazy val repl = Project("repl", file("repl"), settings = replSettings)
    .dependsOn(core, bagel, mllib)

  lazy val examples = Project("examples", file("examples"), settings = examplesSettings)
    .dependsOn(core, mllib, bagel, streaming)

  lazy val tools = Project("tools", file("tools"), settings = toolsSettings) dependsOn(core) dependsOn(streaming)

  lazy val bagel = Project("bagel", file("bagel"), settings = bagelSettings) dependsOn(core)

  lazy val streaming = Project("streaming", file("streaming"), settings = streamingSettings) dependsOn(core)

  lazy val mllib = Project("mllib", file("mllib"), settings = mllibSettings) dependsOn(core)

  lazy val yarn = Project("yarn", file("yarn"), settings = yarnSettings) dependsOn(core)

  lazy val assemblyProj = Project("assembly", file("assembly"), settings = assemblyProjSettings)
    .dependsOn(core, bagel, mllib, repl, streaming) dependsOn(maybeYarn: _*)

  // A configuration to set an alternative publishLocalConfiguration
  lazy val MavenCompile = config("m2r") extend(Compile)
  lazy val publishLocalBoth = TaskKey[Unit]("publish-local", "publish local for m2 and ivy")

  // Allows build configuration to be set through environment variables
  lazy val hadoopVersion = scala.util.Properties.envOrElse("SPARK_HADOOP_VERSION", DEFAULT_HADOOP_VERSION)
  lazy val isYarnEnabled = scala.util.Properties.envOrNone("SPARK_YARN") match {
    case None => DEFAULT_YARN
    case Some(v) => v.toBoolean
  }

  // Conditionally include the yarn sub-project
  lazy val maybeYarn = if(isYarnEnabled) Seq[ClasspathDependency](yarn) else Seq[ClasspathDependency]()
  lazy val maybeYarnRef = if(isYarnEnabled) Seq[ProjectReference](yarn) else Seq[ProjectReference]()
  lazy val allProjects = Seq[ProjectReference](
    core, repl, examples, bagel, streaming, mllib, tools, assemblyProj) ++ maybeYarnRef

  def sharedSettings = Defaults.defaultSettings ++ Seq(
<<<<<<< HEAD
    organization       := "org.apache.spark",
    version            := "0.8.0-SNAPSHOT",
    scalaVersion       := "2.10.2",
    scalacOptions      := Seq("-unchecked", "-optimize", "-deprecation", "-target:" + SCALAC_JVM_VERSION),
=======
    organization := "org.apache.spark",
    version := "0.9.0-incubating-SNAPSHOT",
    scalaVersion := "2.9.3",
    scalacOptions := Seq("-Xmax-classfile-name", "120", "-unchecked", "-deprecation",
      "-target:" + SCALAC_JVM_VERSION),
>>>>>>> 714fdabd
    javacOptions := Seq("-target", JAVAC_JVM_VERSION, "-source", JAVAC_JVM_VERSION),
    unmanagedJars in Compile <<= baseDirectory map { base => (base / "lib" ** "*.jar").classpath },
    retrieveManaged := true,
    retrievePattern := "[type]s/[artifact](-[revision])(-[classifier]).[ext]",
    transitiveClassifiers in Scope.GlobalScope := Seq("sources"),
    testListeners <<= target.map(t => Seq(new eu.henkelmann.sbt.JUnitXmlTestsListener(t.getAbsolutePath))),

    // Fork new JVMs for tests and set Java options for those
    fork := true,
    javaOptions += "-Xmx3g",

    // Only allow one test at a time, even across projects, since they run in the same JVM
    concurrentRestrictions in Global += Tags.limit(Tags.Test, 1),

    // For Sonatype publishing
    resolvers ++= Seq("sonatype-snapshots" at "https://oss.sonatype.org/content/repositories/snapshots",
      "sonatype-staging" at "https://oss.sonatype.org/service/local/staging/deploy/maven2/"),

    publishMavenStyle := true,

    //useGpg in Global := true,

    pomExtra := (
      <parent>
        <groupId>org.apache</groupId>
        <artifactId>apache</artifactId>
        <version>13</version>
      </parent>
      <url>http://spark.incubator.apache.org/</url>
      <licenses>
        <license>
          <name>Apache 2.0 License</name>
          <url>http://www.apache.org/licenses/LICENSE-2.0.html</url>
          <distribution>repo</distribution>
        </license>
      </licenses>
      <scm>
        <connection>scm:git:git@github.com:apache/incubator-spark.git</connection>
        <url>scm:git:git@github.com:apache/incubator-spark.git</url>
      </scm>
      <developers>
        <developer>
          <id>matei</id>
          <name>Matei Zaharia</name>
          <email>matei.zaharia@gmail.com</email>
          <url>http://www.cs.berkeley.edu/~matei</url>
          <organization>Apache Software Foundation</organization>
          <organizationUrl>http://spark.incubator.apache.org</organizationUrl>
        </developer>
      </developers>
      <issueManagement>
        <system>JIRA</system>
        <url>https://spark-project.atlassian.net/browse/SPARK</url>
      </issueManagement>
    ),

/*
    publishTo <<= version { (v: String) =>
      val nexus = "https://oss.sonatype.org/"
      if (v.trim.endsWith("SNAPSHOT"))
        Some("sonatype-snapshots" at nexus + "content/repositories/snapshots")
      else
        Some("sonatype-staging"  at nexus + "service/local/staging/deploy/maven2")
    },

*/

    libraryDependencies ++= Seq(
        "io.netty"          % "netty-all"       % "4.0.0.CR1",
        "org.eclipse.jetty" % "jetty-server"    % "7.6.8.v20121106",
        "org.scalatest"    %% "scalatest"       % "1.9.1"  % "test",
        "org.scalacheck"   %% "scalacheck"      % "1.10.0" % "test",
        "com.novocode"      % "junit-interface" % "0.9"    % "test",
        "org.easymock"      % "easymock"        % "3.1"    % "test",
        "commons-io"        % "commons-io"      % "2.4"    % "test"
    ),

    parallelExecution := false,
    /* Workaround for issue #206 (fixed after SBT 0.11.0) */
    watchTransitiveSources <<= Defaults.inDependencies[Task[Seq[File]]](watchSources.task,
      const(std.TaskExtra.constant(Nil)), aggregate = true, includeRoot = true) apply { _.join.map(_.flatten) },

    otherResolvers := Seq(Resolver.file("dotM2", file(Path.userHome + "/.m2/repository"))),
    publishLocalConfiguration in MavenCompile <<= (packagedArtifacts, deliverLocal, ivyLoggingLevel) map {
      (arts, _, level) => new PublishConfiguration(None, "dotM2", arts, Seq(), level)
    },
    publishMavenStyle in MavenCompile := true,
    publishLocal in MavenCompile <<= publishTask(publishLocalConfiguration in MavenCompile, deliverLocal),
    publishLocalBoth <<= Seq(publishLocal in MavenCompile, publishLocal).dependOn
  ) ++ net.virtualvoid.sbt.graph.Plugin.graphSettings

  val slf4jVersion = "1.7.2"

  val excludeJackson = ExclusionRule(organization = "org.codehaus.jackson")
  val excludeNetty = ExclusionRule(organization = "org.jboss.netty")
  val excludeAsm = ExclusionRule(organization = "asm")
  val excludeSnappy = ExclusionRule(organization = "org.xerial.snappy")

  def coreSettings = sharedSettings ++ Seq(
    name := "spark-core",
    resolvers ++= Seq(
       "JBoss Repository"     at "http://repository.jboss.org/nexus/content/repositories/releases/",
       "Cloudera Repository"  at "https://repository.cloudera.com/artifactory/cloudera-repos/"
    ),

    libraryDependencies ++= Seq(
        "com.google.guava"         % "guava"            % "14.0.1",
        "com.google.code.findbugs" % "jsr305"           % "1.3.9",
        "log4j"                    % "log4j"            % "1.2.17",
        "org.slf4j"                % "slf4j-api"        % slf4jVersion,
        "org.slf4j"                % "slf4j-log4j12"    % slf4jVersion,
        "com.ning"                 % "compress-lzf"     % "0.8.4",
        "org.xerial.snappy"        % "snappy-java"      % "1.0.5",
        "commons-daemon"           % "commons-daemon"   % "1.0.10", // workaround for bug HADOOP-9407
        "org.ow2.asm"              % "asm"              % "4.0",
        "com.google.protobuf"      % "protobuf-java"    % "2.4.1",
        "de.javakaffee"            % "kryo-serializers" % "0.22",
        "com.typesafe.akka"       %% "akka-remote"      % "2.2.1"  excludeAll(excludeNetty), 
        "com.typesafe.akka"       %% "akka-slf4j"       % "2.2.1"  excludeAll(excludeNetty),
        "net.liftweb"             %% "lift-json"        % "2.5.1"  excludeAll(excludeNetty),
        "it.unimi.dsi"             % "fastutil"         % "6.4.4",
        "colt"                     % "colt"             % "1.2.0",
        "org.apache.mesos"         % "mesos"            % "0.13.0",
        "net.java.dev.jets3t"      % "jets3t"           % "0.7.1",
        "org.apache.derby"         % "derby"            % "10.4.2.0"                     % "test",
        "org.apache.hadoop"        % "hadoop-client"    % hadoopVersion excludeAll(excludeJackson, excludeNetty, excludeAsm),
        "org.apache.avro"          % "avro"             % "1.7.4",
        "org.apache.avro"          % "avro-ipc"         % "1.7.4" excludeAll(excludeNetty),
        "com.codahale.metrics"     % "metrics-core"     % "3.0.0",
        "com.codahale.metrics"     % "metrics-jvm"      % "3.0.0",
        "com.codahale.metrics"     % "metrics-json"     % "3.0.0",
        "com.codahale.metrics"     % "metrics-ganglia"  % "3.0.0",
        "com.twitter"             %% "chill"            % "0.3.1",
        "com.twitter"              % "chill-java"       % "0.3.1"
      ) 
  )

  def rootSettings = sharedSettings ++ Seq(
    publish := {}
  )

 def replSettings = sharedSettings ++ Seq(
    name := "spark-repl",
   libraryDependencies <+= scalaVersion(v => "org.scala-lang"  % "scala-compiler" % v ),
   libraryDependencies <+= scalaVersion(v => "org.scala-lang"  % "jline"          % v ),
   libraryDependencies <+= scalaVersion(v => "org.scala-lang"  % "scala-reflect"  % v )
  )

  
  def examplesSettings = sharedSettings ++ Seq(
    name := "spark-examples",
    libraryDependencies ++= Seq(
      "com.twitter"          %% "algebird-core"   % "0.1.11",
      "org.apache.hbase"     %  "hbase"           % "0.94.6" excludeAll(excludeNetty, excludeAsm),
      "org.apache.hbase" % "hbase" % HBASE_VERSION excludeAll(excludeNetty, excludeAsm),
      "org.apache.cassandra" % "cassandra-all" % "1.2.6"
        exclude("com.google.guava", "guava")
        exclude("com.googlecode.concurrentlinkedhashmap", "concurrentlinkedhashmap-lru")
        exclude("com.ning","compress-lzf")
        exclude("io.netty", "netty")
        exclude("jline","jline")
        exclude("log4j","log4j")
        exclude("org.apache.cassandra.deps", "avro")
        excludeAll(excludeSnappy)
    )
  ) ++ assemblySettings ++ extraAssemblySettings

  def toolsSettings = sharedSettings ++ Seq(
    name := "spark-tools"
  )

  def bagelSettings = sharedSettings ++ Seq(
    name := "spark-bagel"
  )

  def mllibSettings = sharedSettings ++ Seq(
    name := "spark-mllib",
    libraryDependencies ++= Seq(
      "org.jblas" % "jblas" % "1.2.3"
    )
  )

  def streamingSettings = sharedSettings ++ Seq(
    name := "spark-streaming",
    libraryDependencies ++= Seq(
      "org.apache.flume"      % "flume-ng-sdk"     % "1.2.0" % "compile"  excludeAll(excludeNetty, excludeSnappy),
      "com.github.sgroschupf" % "zkclient"         % "0.1"                excludeAll(excludeNetty),
      "org.twitter4j"         % "twitter4j-stream" % "3.0.3"              excludeAll(excludeNetty),
      "com.typesafe.akka"    %%  "akka-zeromq"     % "2.2.1"              excludeAll(excludeNetty)
    )
  )

  def yarnSettings = sharedSettings ++ Seq(
    name := "spark-yarn"
  ) ++ extraYarnSettings

  // Conditionally include the YARN dependencies because some tools look at all sub-projects and will complain
  // if we refer to nonexistent dependencies (e.g. hadoop-yarn-api from a Hadoop version without YARN).
  def extraYarnSettings = if(isYarnEnabled) yarnEnabledSettings else Seq()

  def yarnEnabledSettings = Seq(
    libraryDependencies ++= Seq(
      // Exclude rule required for all ?
      "org.apache.hadoop" % "hadoop-client" % hadoopVersion excludeAll(excludeJackson, excludeNetty, excludeAsm),
      "org.apache.hadoop" % "hadoop-yarn-api" % hadoopVersion excludeAll(excludeJackson, excludeNetty, excludeAsm),
      "org.apache.hadoop" % "hadoop-yarn-common" % hadoopVersion excludeAll(excludeJackson, excludeNetty, excludeAsm),
      "org.apache.hadoop" % "hadoop-yarn-client" % hadoopVersion excludeAll(excludeJackson, excludeNetty, excludeAsm)
    )
  )

  def assemblyProjSettings = sharedSettings ++ Seq(
    name := "spark-assembly",
    jarName in assembly <<= version map { v => "spark-assembly-" + v + "-hadoop" + hadoopVersion + ".jar" }
  ) ++ assemblySettings ++ extraAssemblySettings

  def extraAssemblySettings() = Seq(
    test in assembly := {},
    mergeStrategy in assembly := {
      case m if m.toLowerCase.endsWith("manifest.mf") => MergeStrategy.discard
      case m if m.toLowerCase.matches("meta-inf.*\\.sf$") => MergeStrategy.discard
      case "META-INF/services/org.apache.hadoop.fs.FileSystem" => MergeStrategy.concat
      case "reference.conf" => MergeStrategy.concat
      case _ => MergeStrategy.first
    }
  )
}<|MERGE_RESOLUTION|>--- conflicted
+++ resolved
@@ -78,18 +78,11 @@
     core, repl, examples, bagel, streaming, mllib, tools, assemblyProj) ++ maybeYarnRef
 
   def sharedSettings = Defaults.defaultSettings ++ Seq(
-<<<<<<< HEAD
     organization       := "org.apache.spark",
-    version            := "0.8.0-SNAPSHOT",
+    version            := "0.9.0-incubating-SNAPSHOT",
     scalaVersion       := "2.10.2",
-    scalacOptions      := Seq("-unchecked", "-optimize", "-deprecation", "-target:" + SCALAC_JVM_VERSION),
-=======
-    organization := "org.apache.spark",
-    version := "0.9.0-incubating-SNAPSHOT",
-    scalaVersion := "2.9.3",
     scalacOptions := Seq("-Xmax-classfile-name", "120", "-unchecked", "-deprecation",
       "-target:" + SCALAC_JVM_VERSION),
->>>>>>> 714fdabd
     javacOptions := Seq("-target", JAVAC_JVM_VERSION, "-source", JAVAC_JVM_VERSION),
     unmanagedJars in Compile <<= baseDirectory map { base => (base / "lib" ** "*.jar").classpath },
     retrieveManaged := true,
